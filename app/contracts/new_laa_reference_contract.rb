--- conflicted
+++ resolved
@@ -12,12 +12,8 @@
   end
 
   rule(:defendant_id) do
-<<<<<<< HEAD
     key.failure("is not a valid uuid") unless uuid_validator.call(uuid: value)
-=======
-    key.failure('is not a valid uuid') unless uuid_validator.call(uuid: value)
-    key.failure('We do not have all the info needed to link right now, please try again later') unless link_validator.call(defendant_id: value)
->>>>>>> c6fd3406
+    key.failure("We do not have all the info needed to link right now, please try again later") unless link_validator.call(defendant_id: value)
   end
 
   rule(:maat_reference) do
