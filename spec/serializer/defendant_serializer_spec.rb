--- conflicted
+++ resolved
@@ -2,7 +2,6 @@
 
 RSpec.describe DefendantSerializer do
   let(:defendant) do
-<<<<<<< HEAD
     instance_double("Defendant",
                     id: "UUID",
                     name: "John Doe",
@@ -11,31 +10,17 @@
                     arrest_summons_number: "MG25A11223344",
                     maat_reference: "123123",
                     representation_order_date: "2020-12-12",
-                    offence_ids: %w[55555],
+                    offence_ids: ["55555"],
                     defence_organisation_id: "88888",
-                    prosecution_case_id: "5edd67eb-9d8c-44f2-a57e-c8d026defaa4")
-=======
-    instance_double('Defendant',
-                    id: 'UUID',
-                    name: 'John Doe',
-                    date_of_birth: '2012-12-12',
-                    national_insurance_number: 'XW858621B',
-                    arrest_summons_number: 'MG25A11223344',
-                    maat_reference: '123123',
-                    representation_order_date: '2020-12-12',
-                    offence_ids: ['55555'],
-                    defence_organisation_id: '88888',
-                    prosecution_case_id: '5edd67eb-9d8c-44f2-a57e-c8d026defaa4',
-                    post_hearing_custody_status: 'A')
->>>>>>> c6fd3406
+                    prosecution_case_id: "5edd67eb-9d8c-44f2-a57e-c8d026defaa4",
+                    post_hearing_custody_status: "A")
   end
 
   subject { described_class.new(defendant).serializable_hash }
 
   context "attributes" do
     let(:attribute_hash) { subject[:data][:attributes] }
-
-<<<<<<< HEAD
+    
     it { expect(attribute_hash[:name]).to eq("John Doe") }
     it { expect(attribute_hash[:date_of_birth]).to eq("2012-12-12") }
     it { expect(attribute_hash[:national_insurance_number]).to eq("XW858621B") }
@@ -43,16 +28,7 @@
     it { expect(attribute_hash[:maat_reference]).to eq("123123") }
     it { expect(attribute_hash[:representation_order_date]).to eq("2020-12-12") }
     it { expect(attribute_hash[:prosecution_case_id]).to eq("5edd67eb-9d8c-44f2-a57e-c8d026defaa4") }
-=======
-    it { expect(attribute_hash[:name]).to eq('John Doe') }
-    it { expect(attribute_hash[:date_of_birth]).to eq('2012-12-12') }
-    it { expect(attribute_hash[:national_insurance_number]).to eq('XW858621B') }
-    it { expect(attribute_hash[:arrest_summons_number]).to eq('MG25A11223344') }
-    it { expect(attribute_hash[:maat_reference]).to eq('123123') }
-    it { expect(attribute_hash[:representation_order_date]).to eq('2020-12-12') }
-    it { expect(attribute_hash[:prosecution_case_id]).to eq('5edd67eb-9d8c-44f2-a57e-c8d026defaa4') }
-    it { expect(attribute_hash[:post_hearing_custody_status]).to eq('A') }
->>>>>>> c6fd3406
+    it { expect(attribute_hash[:post_hearing_custody_status]).to eq("A") }
   end
 
   context "relationships" do
